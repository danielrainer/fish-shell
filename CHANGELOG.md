<<<<<<< HEAD
# fish next-minor

## Notable improvements and fixes
- `fish --no-execute` will no longer complain about unknown commands or non-matching wildcards, as these could be defined differently at runtime (especially for functions). #977
- `jobs --quiet PID` will no longer print 'no suitable job' if the job for PID does not exist (e.g. because it has finished). #6809
- A variable `fish_kill_signal` will be set to the signal that terminated the last foreground job, or `0` if the job exited normally.
- On BSD systems, with the `-s` option, `fish_md5` does not use the given string, but `-s`. From now on the string is used.
- Ctrl-C no longer kills background jobs for which job control is disabled, matching POSIX semantics (#6828).
- Improve Gradle completion
- Fixed `pushd`'s behavior with respect to the directory stack when given an invalid argument

### Syntax changes and new commands

### Scripting improvements
- Range limits in index range expansions like `$x[$start..$end]` may be omitted: `$start` and `$end` default to 1 and -1 (the last item) respectively.
- `string sub` has a new `--end` option to specify the end index of a substring (#6765).

### Interactive improvements

#### New or improved bindings
- New readline commands `undo` (Ctrl+_) and `redo` (Alt-/) can be used to revert changes to the command line or the pager search field (#6570).
- New function `__fish_preview_current_file` (Alt+O) opens the current file at the cursor in a pager (#6838).
- `edit_command_buffer` (Alt-E and Alt-V) passes the cursor position to the external editor if the editor is recognized (#6138).

#### Improved prompts
- The default and example prompts print the correct exit status for commands prefixed with `not` (#6566).

#### Improved terminal output

#### Completions
- Added completions for
  - `dhclient`
  - `dropdb`, `createdb`, `pg_restore`, `pg_dump` and `pg_dumpall`
  - `gitk`
  - `nc`, `netcat`, `nc.openbsd`, `nc.traditional`
  - `nmap`, `ncat`
  - `tcpdump`
  - `tig`
  - `windscribe`
  - `wireshark`, `tshark`, and `dumpcap`
  - `zopfli`, and `zopflipng`
- fish no longer inserts a space after a completion ending in `.` or `,` was accepted (#6928). 
- When pressing Tab, fish displays ambiguous completions even when they have a common prefix, without the user having to press Tab again (#6924).

### Deprecations and removed features

### For distributors and developers
- fish source tarballs are now distributed using the XZ compression method (#5460).
- Allow finishing builds on OS X <10.13.6 (previously builds would fail at the `codesign` step)
- The pkg-config file now uses pkg-config variables
- The default values for the extra_completionsdir, extra_functionsdir and extra_confdir options now use the installation prefix instead of hardcoding `/usr/local`
=======
# fish 3.1.1 (released April 27, 2020)

This release of fish fixes a number of major issues discovered in fish 3.1.0.

- Commands which involve `. ( ... | psub)` now work correctly, as a bug in the `function --on-job-exit` option has been fixed (#6613).
- Conflicts between upstream packages for ripgrep and bat, and the fish packages, have been resolved (#5822).
- Starting fish in a directory without read access, such as via `su`, no longer crashes (#6597).
- Glob ordering changes which were introduced in 3.1.0 have been reverted, returning the order of globs to the previous state (#6593).
- Redirections using the deprecated caret syntax to a file descriptor (eg `^&2`) work correctly (#6591).
- Redirections that append to a file descriptor (eg `2>>&1`) work correctly (#6614).
- Building fish on macOS (#6602) or with new versions of GCC (#6604, #6609) is now successful.
- `time` is now correctly listed in the output of `builtin -n`, and `time --help` works correctly (#6598).
- Exported universal variables now update properly (#6612).
- `status current-command` gives the expected output when used with an environment override - that is, `F=B status current-command` returns `status` instead of `F=B` (#6635).
- `test` no longer crashes when used with "`nan`" or "`inf`" arguments, erroring out instead (#6655).
- Copying from the end of the command line no longer crashes fish (#6680).
- `read` no longer removes multiple separators when splitting a variable into a list, restoring the previous behaviour from fish 3.0 and before (#6650).
- Functions using `--on-job-exit` and `--on-process-exit` work reliably again (#6679).
- Functions using `--on-signal INT` work reliably in interactive sessions, as they did in fish 2.7 and before (#6649). These handlers have never worked in non-interactive sessions, and making them work is an ongoing process.
- Functions using `--on-variable` work reliably with variables which are set implicitly (rather than with `set`), such as "`fish_bind_mode`" and "`PWD`" (#6653).
- 256 colors are properly enabled under certain conditions that were incorrectly detected in fish 3.1.0 (`$TERM` begins with xterm, does not include "`256color`", and `$TERM_PROGRAM` is not set) (#6701).
- The Mercurial (`hg`) prompt no longer produces an error when the current working directory is removed (#6699). Also, for performance reasons it shows only basic information by default; to restore the detailed status, set `$fish_prompt_hg_show_informative_status`.
- The VCS prompt, `fish_vcs_prompt`, no longer displays Subversion (`svn`) status by default, due to the potential slowness of this operation (#6681).
- Pasting of commands has been sped up (#6713).
- Using extended Unicode characters, such as emoji, in a non-Unicode capable locale (such as the `C` or `POSIX` locale) no longer renders all output blank (#6736).
- `help` prefers to use `xdg-open`, avoiding the use of `open` on Debian systems where this command is actually `openvt` (#6739).
- Command lines starting with a space, which are not saved in history, now do not get autosuggestions. This fixes an issue with Midnight Commander integration (#6763), but may be changed in a future version.
- Copying to the clipboard no longer inserts a newline at the end of the content, matching fish 2.7 and earlier (#6927).
- `fzf` in complex pipes no longer hangs. More generally, code run as part of command substitutions or `eval` will no longer have separate process groups. (#6624, #6806).

This release also includes:
- a number of changes to improve macOS compatibility with code signing and notarization;
- a number of improvements to completions; and
- a number of content and formatting improvements to the documentation.

If you are upgrading from version 3.0.0 or before, please also review the release notes for 3.1.0 and 3.1b1 (included below).

## Errata for fish 3.1

A new builtin, `time`, was introduced in the fish 3.1 releases. This builtin is a reserved word (like `test`, `function`, and others) because of the way it is implemented, and functions can no longer be named `time`. This was not clear in the fish 3.1b1 changelog.
>>>>>>> b2fa5de5

---

# fish 3.1.0 (released February 12, 2020)

Compared to the beta release of fish 3.1b1, fish version 3.1.0:
- fixes a regression where spaces after a brace were removed despite brace expansion not occurring (#6564)
- fixes a number of problems in compiling and testing on Cygwin (#6549) and Solaris-derived systems such as Illumos (#6553, #6554, #6555, #6556, and #6558);
- fixes the process for building macOS packages;
- fixes a regression where excessive error messages are printed if Unicode characters are emitted in non-Unicode-capable locales (#6584); and
- contains some improvements to the documentation and a small number of completions.

If you are upgrading from version 3.0.0 or before, please also review the release notes for 3.1b1 (included below).

---

# fish 3.1b1 (released January 26, 2020)

## Notable improvements and fixes
- A new `$pipestatus` variable contains a list of exit statuses of the previous job, for each of the separate commands in a pipeline (#5632).
- fish no longer buffers pipes to the last function in a pipeline, improving many cases where pipes appeared to block or hang (#1396).
- An overhaul of error messages for builtin commands, including a removal of the overwhelming usage summary, more readable stack traces (#3404, #5434), and stack traces for `test` (aka `[`) (#5771).
- fish's debugging arguments have been significantly improved. The `--debug-level` option has been removed, and a new `--debug` option replaces it. This option accepts various categories, which may be listed via `fish --print-debug-categories` (#5879). A new `--debug-output` option allows for redirection of debug output.
- `string` has a new `collect` subcommand for use in command substitutions, producing a single output instead of splitting on new lines (similar to `"$(cmd)"` in other shells) (#159).
- The fish manual, tutorial and FAQ are now available in `man` format as `fish-doc`, `fish-tutorial` and `fish-faq` respectively (#5521).
- Like other shells, `cd` now always looks for its argument in the current directory as a last resort, even if the `CDPATH` variable does not include it or "." (#4484).
- fish now correctly handles `CDPATH` entries that start with `..` (#6220) or contain `./` (#5887).
- The `fish_trace` variable may be set to trace execution (#3427). This performs a similar role as `set -x` in other shells.
- fish uses the temporary directory determined by the system, rather than relying on `/tmp` (#3845).
- The fish Web configuration tool (`fish_config`) prints a list of commands it is executing, to help understanding and debugging (#5584).
- Major performance improvements when pasting (#5866), executing lots of commands (#5905), importing history from bash (#6295), and when completing variables that might match `$history` (#6288).

### Syntax changes and new commands
- A new builtin command, `time`, which allows timing of fish functions and builtins as well as external commands (#117).
- Brace expansion now only takes place if the braces include a "," or a variable expansion, meaning common commands such as `git reset HEAD@{0}` do not require escaping (#5869).
- New redirections `&>` and `&|` may be used to redirect or pipe stdout, and also redirect stderr to stdout (#6192).
- `switch` now allows arguments that expand to nothing, like empty variables (#5677).
- The `VAR=val cmd` syntax can now be used to run a command in a modified environment (#6287).
- `and` is no longer recognised as a command, so that nonsensical constructs like `and and and` produce a syntax error (#6089).
- `math`'s exponent operator, '`^`', was previously left-associative, but now uses the more commonly-used right-associative behaviour (#6280). This means that `math '3^0.5^2'` was previously calculated as '(3^0.5)^2', but is now calculated as '3^(0.5^2)'.
- In fish 3.0, the variable used with `for` loops inside command substitutions could leak into enclosing scopes; this was an inadvertent behaviour change and has been reverted (#6480).

### Scripting improvements
- `string split0` now returns 0 if it split something (#5701).
- In the interest of consistency, `builtin -q` and `command -q` can now be used to query if a builtin or command exists (#5631).
- `math` now accepts `--scale=max` for the maximum scale (#5579).
- `builtin $var` now works correctly, allowing a variable as the builtin name (#5639).
- `cd` understands the `--` argument to make it possible to change to directories starting with a hyphen (#6071).
- `complete --do-complete` now also does fuzzy matches (#5467).
- `complete --do-complete` can be used inside completions, allowing limited recursion (#3474).
- `count` now also counts lines fed on standard input (#5744).
- `eval` produces an exit status of 0 when given no arguments, like other shells (#5692).
- `printf` prints what it can when input hasn't been fully converted to a number, but still prints an error (#5532).
- `complete -C foo` now works as expected, rather than requiring `complete -Cfoo`.
- `complete` has a new `--force-files` option, to re-enable file completions. This allows `sudo -E` and `pacman -Qo` to complete correctly (#5646).
- `argparse` now defaults to showing the current function name (instead of `argparse`) in its errors, making `--name` often superfluous (#5835).
- `argparse` has a new `--ignore-unknown` option to keep unrecognized options, allowing multiple argparse passes to parse options (#5367).
- `argparse` correctly handles flag value validation of options that only have short names (#5864).
- `read -S` (short option of `--shell`) is recognised correctly (#5660).
- `read` understands `--list`, which acts like `--array` in reading all arguments into a list inside a single variable, but is better named (#5846).
- `read` has a new option, `--tokenize`, which splits a string into variables according to the shell's tokenization rules, considering quoting, escaping, and so on (#3823).
- `read` interacts more correctly with the deprecated `$IFS` variable, in particular removing multiple separators when splitting a variable into a list (#6406), matching other shells.
- `fish_indent` now handles semicolons better, including leaving them in place for `; and` and `; or` instead of breaking the line (#5859).
- `fish_indent --write` now supports multiple file arguments, indenting them in turn.
- The default read limit has been increased to 100MiB (#5267).
- `math` now also understands `x` for multiplication, provided it is followed by whitespace (#5906).
- `math` reports the right error when incorrect syntax is used inside parentheses (#6063), and warns when unsupported logical operations are used (#6096).
- `functions --erase` now also prevents fish from autoloading a function for the first time (#5951).
- `jobs --last` returns 0 to indicate success when a job is found (#6104).
- `commandline -p` and `commandline -j` now split on `&&` and `||` in addition to `;` and `&` (#6214).
- A bug where `string split` would drop empty strings if the output was only empty strings has been fixed (#5987).
- `eval` no long creates a new local variable scope, but affects variables in the scope it is called from (#4443). `source` still creates a new local scope.
- `abbr` has a new `--query` option to check for the existence of an abbreviation.
- Local values for `fish_complete_path` and `fish_function_path` are now ignored; only their global values are respected.
- Syntax error reports now display a marker in the correct position (#5812).
- Empty universal variables may now be exported (#5992).
- Exported universal variables are no longer imported into the global scope, preventing shadowing. This makes it easier to change such variables for all fish sessions and avoids breakage when the value is a list of multiple elements (#5258).
- A bug where `for` could use invalid variable names has been fixed (#5800).
- A bug where local variables would not be exported to functions has been fixed (#6153).
- The null command (`:`) now always exits successfully, rather than passing through the previous exit status (#6022).
- The output of `functions FUNCTION` matches the declaration of the function, correctly including comments or blank lines (#5285), and correctly includes any `--wraps` flags (#1625).
- `type` supports a new option, `--short`, which suppress function expansion (#6403).
- `type --path` with a function argument will now output the path to the file containing the definition of that function, if it exists.
- `type --force-path` with an argument that cannot be found now correctly outputs nothing, as documented (#6411).
- The `$hostname` variable is no longer truncated to 32 characters (#5758).
- Line numbers in function backtraces are calculated correctly (#6350).
- A new `fish_cancel` event is emitted when the command line is cancelled, which is useful for terminal integration (#5973).

### Interactive improvements
- New Base16 color options are available through the Web-based configuration (#6504).
- fish only parses `/etc/paths` on macOS in login shells, matching the bash implementation (#5637) and avoiding changes to path ordering in child shells (#5456). It now ignores blank lines like the bash implementation (#5809).
- The locale is now reloaded when the `LOCPATH` variable is changed (#5815).
- `read` no longer keeps a history, making it suitable for operations that shouldn't end up there, like password entry (#5904).
- `dirh` outputs its stack in the correct order (#5477), and behaves as documented when universal variables are used for its stack (#5797).
- `funced` and the edit-commandline-in-buffer bindings did not work in fish 3.0 when the `$EDITOR` variable contained spaces; this has been corrected (#5625).
- Builtins now pipe their help output to a pager automatically (#6227).
- `set_color` now colors the `--print-colors` output in the matching colors if it is going to a terminal.
- fish now underlines every valid entered path instead of just the last one (#5872).
- When syntax highlighting a string with an unclosed quote, only the quote itself will be shown as an error, instead of the whole argument.
- Syntax highlighting works correctly with variables as commands (#5658) and redirections to close file descriptors (#6092).
- `help` works properly on Windows Subsytem for Linux (#5759, #6338).
- A bug where `disown` could crash the shell has been fixed (#5720).
- fish will not autosuggest files ending with `~` unless there are no other candidates, as these are generally backup files (#985).
- Escape in the pager works correctly (#5818).
- Key bindings that call `fg` no longer leave the terminal in a broken state (#2114).
- Brackets (#5831) and filenames containing `$` (#6060) are completed with appropriate escaping.
- The output of `complete` and `functions` is now colorized in interactive terminals.
- The Web-based configuration handles aliases that include single quotes correctly (#6120), and launches correctly under Termux (#6248) and OpenBSD (#6522).
- `function` now correctly validates parameters for `--argument-names` as valid variable names (#6147) and correctly parses options following `--argument-names`, as in "`--argument-names foo --description bar`" (#6186).
- History newly imported from bash includes command lines using `&&` or `||`.
- The automatic generation of completions from manual pages is better described in job and process listings, and no longer produces a warning when exiting fish (#6269).
- In private mode, setting `$fish_greeting` to an empty string before starting the private session will prevent the warning about history not being saved from being printed (#6299).
- In the interactive editor, a line break (Enter) inside unclosed brackets will insert a new line, rather than executing the command and producing an error (#6316).
- Ctrl-C always repaints the prompt (#6394).
- When run interactively from another program (such as Python), fish will correctly start a new process group, like other shells (#5909).
- Job identifiers (for example, for background jobs) are assigned more logically (#6053).
- A bug where history would appear truncated if an empty command was executed was fixed (#6032).

#### New or improved bindings
- Pasting strips leading spaces to avoid pasted commands being omitted from the history (#4327).
- Shift-Left and Shift-Right now default to moving backwards and forwards by one bigword (words separated by whitespace) (#1505).
- The default escape delay (to differentiate between the escape key and an alt-combination) has been reduced to 30ms, down from 300ms for the default mode and 100ms for Vi mode (#3904).
- The `forward-bigword` binding now interacts correctly with autosuggestions (#5336).
- The `fish_clipboard_*` functions support Wayland by using [`wl-clipboard`](https://github.com/bugaevc/wl-clipboard) (#5450).
- The `nextd` and `prevd` functions no longer print "Hit end of history", instead using a bell. They correctly store working directories containing symbolic links (#6395).
- If a `fish_mode_prompt` function exists, Vi mode will only execute it on mode-switch instead of the entire prompt. This should make it much more responsive with slow prompts (#5783).
- The path-component bindings (like Ctrl-w) now also stop at ":" and "@", because those are used to denote user and host in commands such as `ssh` (#5841).
- The NULL character can now be bound via `bind -k nul`. Terminals often generate this character via control-space. (#3189).
- A new readline command `expand-abbr` can be used to trigger abbreviation expansion (#5762).
- A new readline command, `delete-or-exit`, removes a character to the right of the cursor or exits the shell if the command line is empty (moving this functionality out of the `delete-or-exit` function).
- The `self-insert` readline command will now insert the binding sequence, if not empty.
- A new binding to prepend `sudo`, bound to Alt-S by default (#6140).
- The Alt-W binding to describe a command should now work better with multiline prompts (#6110)
- The Alt-H binding to open a command's man page now tries to ignore `sudo` (#6122).
- A new pair of bind functions, `history-prefix-search-backward` (and `forward`), was introduced (#6143).
- Vi mode now supports R to enter replace mode (#6342), and `d0` to delete the current line (#6292).
- In Vi mode, hitting Enter in replace-one mode no longer erases the prompt (#6298).
- Selections in Vi mode are inclusive, matching the actual behaviour of Vi (#5770).

#### Improved prompts
- The Git prompt in informative mode now shows the number of stashes if enabled.
- The Git prompt now has an option (`$__fish_git_prompt_use_informative_chars`) to use the (more modern) informative characters without enabling informative mode.
- The default prompt now also features VCS integration and will color the host if running via SSH (#6375).
- The default and example prompts print the pipe status if an earlier command in the pipe fails.
- The default and example prompts try to resolve exit statuses to signal names when appropriate.

#### Improved terminal output
- New `fish_pager_color_` options have been added to control more elements of the pager's colors (#5524).
- Better detection and support for using fish from various system consoles, where limited colors and special characters are supported (#5552).
- fish now tries to guess if the system supports Unicode 9 (and displays emoji as wide), eliminating the need to set `$fish_emoji_width` in most cases (#5722).
- Improvements to the display of wide characters, particularly Korean characters and emoji (#5583, #5729).
- The Vi mode cursor is correctly redrawn when regaining focus under terminals that report focus (eg tmux) (#4788).
- Variables that control background colors (such as `fish_pager_color_search_match`) can now use `--reverse`.

#### Completions
- Added completions for
  - `aws`
  - `bat` (#6052)
  - `bosh` (#5700)
  - `btrfs`
  - `camcontrol`
  - `cf` (#5700)
  - `chronyc` (#6496)
  - `code` (#6205)
  - `cryptsetup` (#6488)
  - `csc` and `csi` (#6016)
  - `cwebp` (#6034)
  - `cygpath` and `cygstart` (#6239)
  - `epkginfo` (#5829)
  - `ffmpeg`, `ffplay`, and `ffprobe` (#5922)
  - `fsharpc` and `fsharpi` (#6016)
  - `fzf` (#6178)
  - `g++` (#6217)
  - `gpg1` (#6139)
  - `gpg2` (#6062)
  - `grub-mkrescue` (#6182)
  - `hledger` (#6043)
  - `hwinfo` (#6496)
  - `irb` (#6260)
  - `iw` (#6232)
  - `kak`
  - `keepassxc-cli` (#6505)
  - `keybase` (#6410)
  - `loginctl` (#6501)
  - `lz4`, `lz4c` and `lz4cat` (#6364)
  - `mariner` (#5718)
  - `nethack` (#6240)
  - `patool` (#6083)
  - `phpunit` (#6197)
  - `plutil` (#6301)
  - `pzstd` (#6364)
  - `qubes-gpg-client` (#6067)
  - `resolvectl` (#6501)
  - `rg`
  - `rustup`
  - `sfdx` (#6149)
  - `speedtest` and `speedtest-cli` (#5840)
  - `src` (#6026)
  - `tokei` (#6085)
  - `tsc` (#6016)
  - `unlz4` (#6364)
  - `unzstd` (#6364)
  - `vbc` (#6016)
  - `zpaq` (#6245)
  - `zstd`, `zstdcat`, `zstdgrep`, `zstdless` and `zstdmt` (#6364)
- Lots of improvements to completions.
- Selecting short options which also have a long name from the completion pager is possible (#5634).
- Tab completion will no longer add trailing spaces if they already exist (#6107).
- Completion of subcommands to builtins like `and` or `not` now works correctly (#6249).
- Completion of arguments to short options works correctly when multiple short options are used together (#332).
- Activating completion in the middle of an invalid completion does not move the cursor any more, making it easier to fix a mistake (#4124).
- Completion in empty commandlines now lists all available commands.
- Functions listed as completions could previously leak parts of the function as other completions; this has been fixed.

### Deprecations and removed features
- The vcs-prompt functions have been promoted to names without double-underscore, so __fish_git_prompt is now fish_git_prompt, __fish_vcs_prompt is now fish_vcs_prompt, __fish_hg_prompt is now fish_hg_prompt and __fish_svn_prompt is now fish_svn_prompt. Shims at the old names have been added, and the variables have kept their old names (#5586).
- `string replace` has an additional round of escaping in the replacement expression, so escaping backslashes requires many escapes (eg `string replace -ra '([ab])' '\\\\\\\$1' a`). The new feature flag `regex-easyesc` can be used to disable this, so that the same effect can be achieved with `string replace -ra '([ab])' '\\\\$1' a` (#5556). As a reminder, the intention behind feature flags is that this will eventually become the default and then only option, so scripts should be updated.
- The `fish_vi_mode` function, deprecated in fish 2.3, has been removed. Use `fish_vi_key_bindings` instead (#6372).

### For distributors and developers
- fish 3.0 introduced a CMake-based build system. In fish 3.1, both the Autotools-based build and legacy Xcode build system have been removed, leaving only the CMake build system. All distributors and developers must install CMake.
- fish now depends on the common `tee` external command, for the `psub` process substitution function.
- The documentation is now built with Sphinx. The old Doxygen-based documentation system has been removed. Developers, and distributors who wish to rebuild the documentation, must install Sphinx.
- The `INTERNAL_WCWIDTH` build option has been removed, as fish now always uses an internal `wcwidth` function. It has a number of configuration options that make it more suitable for general use (#5777).
- mandoc can now be used to format the output from `--help` if `nroff` is not installed, reducing the number of external dependencies on systems with `mandoc` installed (#5489).
- Some bugs preventing building on Solaris-derived systems such as Illumos were fixed (#5458, #5461, #5611).
- Completions for `npm`, `bower` and `yarn` no longer require the `jq` utility for full functionality, but will use Python instead if it is available.
- The paths for completions, functions and configuration snippets have been extended. On systems that define `XDG_DATA_DIRS`, each of the directories in this variable are searched in the subdirectories `fish/vendor_completions.d`, `fish/vendor_functions.d`, and `fish/vendor_conf.d` respectively. On systems that do not define this variable in the environment, the vendor directories are searched for in both the installation prefix and the default "extra" directory, which now defaults to `/usr/local` (#5029).

---

# fish 3.0.2 (released February 19, 2019)

This release of fish fixes an issue discovered in fish 3.0.1.

### Fixes and improvements

- The PWD environment variable is now ignored if it does not resolve to the true working directory, fixing strange behaviour in terminals started by editors and IDEs (#5647).

If you are upgrading from version 2.7.1 or before, please also review the release notes for 3.0.1,
3.0.0 and 3.0b1 (included below).

---

# fish 3.0.1 (released February 11, 2019)

This release of fish fixes a number of major issues discovered in fish 3.0.0.

### Fixes and improvements

- `exec` does not complain about running foreground jobs when called (#5449).
- while loops now evaluate to the last executed command in the loop body (or zero if the body was empty), matching POSIX semantics (#4982).
- `read --silent` no longer echoes to the tty when run from a non-interactive script (#5519).
- On macOS, path entries with spaces in `/etc/paths` and `/etc/paths.d` now correctly set path entries with spaces. Likewise, `MANPATH` is correctly set from `/etc/manpaths` and `/etc/manpaths.d` (#5481).
- fish starts correctly under Cygwin/MSYS2 (#5426).
- The `pager-toggle-search` binding (Ctrl-S by default) will now activate the search field, even when the pager is not focused.
- The error when a command is not found is now printed a single time, instead of once per argument (#5588).
- Fixes and improvements to the git completions, including printing correct paths with older git versions, fuzzy matching again, reducing unnecessary offers of root paths (starting with `:/`) (#5578, #5574, #5476), and ignoring shell aliases, so enterprising users can set up the wrapping command (via `set -g __fish_git_alias_$command $whatitwraps`) (#5412).
- Significant performance improvements to core shell functions (#5447) and to the `kill` completions (#5541).
- Starting in symbolically-linked working directories works correctly (#5525).
- The default `fish_title` function no longer contains extra spaces (#5517).
- The `nim` prompt now works correctly when chosen in the Web-based configuration (#5490).
- `string` now prints help to stdout, like other builtins (#5495).
- Killing the terminal while fish is in vi normal mode will no longer send it spinning and eating CPU. (#5528)
- A number of crashes have been fixed (#5550, #5548, #5479, #5453).
- Improvements to the documentation and certain completions.

### Known issues

There is one significant known issue that was not corrected before the release:

- fish does not run correctly under Windows Services for Linux before Windows 10 version 1809/17763, and the message warning of this may not be displayed (#5619).

If you are upgrading from version 2.7.1 or before, please also review the release notes for 3.0.0 and 3.0b1 (included below).

---

# fish 3.0.0 (released December 28, 2018)

fish 3 is a major release, which introduces some breaking changes alongside improved functionality. Although most existing scripts will continue to work, they should be reviewed against the list contained in the 3.0b1 release notes below.

Compared to the beta release of fish 3.0b1, fish version 3.0.0:

- builds correctly against musl libc (#5407)
- handles huge numeric arguments to `test` correctly (#5414)
- removes the history colouring introduced in 3.0b1, which did not always work correctly

There is one significant known issue which was not able to be corrected before the release:

- fish 3.0.0 builds on Cygwin (#5423), but does not run correctly (#5426) and will result in a hanging terminal when started. Cygwin users are encouraged to continue using 2.7.1 until a release which corrects this is available.

If you are upgrading from version 2.7.1 or before, please also review the release notes for 3.0b1 (included below).

---

# fish 3.0b1 (released December 11, 2018)

fish 3 is a major release, which introduces some breaking changes alongside improved functionality. Although most existing scripts will continue to work, they should be reviewed against the list below.

## Notable non-backward compatible changes
- Process and job expansion has largely been removed. `%` will no longer perform these expansions, except for `%self` for the PID of the current shell. Additionally, job management commands (`disown`, `wait`, `bg`, `fg` and `kill`) will expand job specifiers starting with `%` (#4230, #1202).
- `set x[1] x[2] a b`, to set multiple elements of an array at once, is no longer valid syntax (#4236).
- A literal `{}` now expands to itself, rather than nothing. This makes working with `find -exec` easier (#1109, #4632).
- Literally accessing a zero-index is now illegal syntax and is caught by the parser (#4862). (fish indices start at 1)
- Successive commas in brace expansions are handled in less surprising manner. For example, `{,,,}` expands to four empty strings rather than an empty string, a comma and an empty string again (#3002, #4632).
- `for` loop control variables are no longer local to the `for` block (#1935).
- Variables set in `if` and `while` conditions are available outside the block (#4820).
- Local exported (`set -lx`) vars are now visible to functions (#1091).
- The new `math` builtin (see below) does not support logical expressions; `test` should be used instead (#4777).
- Range expansion will now behave sensibly when given a single positive and negative index (`$foo[5..-1]` or `$foo[-1..5]`), clamping to the last valid index without changing direction if the list has fewer elements than expected.
- `read` now uses `-s` as short for `--silent` (à la `bash`); `--shell`'s abbreviation (formerly `-s`) is now `-S` instead (#4490).
- `cd` no longer resolves symlinks. fish now maintains a virtual path, matching other shells (#3350).
- `source` now requires an explicit `-` as the filename to read from the terminal (#2633).
- Arguments to `end` are now errors, instead of being silently ignored.
- The names `argparse`, `read`, `set`, `status`, `test` and `[` are now reserved and not allowed as function names. This prevents users unintentionally breaking stuff (#3000).
- The `fish_user_abbreviations` variable is no longer used; abbreviations will be migrated to the new storage format automatically.
- The `FISH_READ_BYTE_LIMIT` variable is now called `fish_byte_limit` (#4414).
- Environment variables are no longer split into arrays based on the record separator character on startup. Instead, variables are not split, unless their name ends in PATH, in which case they are split on colons (#436).
- The `history` builtin's `--with-time` option has been removed; this has been deprecated in favor of `--show-time` since 2.7.0 (#4403).
- The internal variables `__fish_datadir` and `__fish_sysconfdir` are now known as `__fish_data_dir` and `__fish_sysconf_dir` respectively.

## Deprecations

With the release of fish 3, a number of features have been marked for removal in the future. All users are encouraged to explore alternatives. A small number of these features are currently behind feature flags, which are turned on at present but may be turned off by default in the future.

A new feature flags mechanism is added for staging deprecations and breaking changes. Feature flags may be specified at launch with `fish --features ...` or by setting the universal `fish_features` variable. (#4940)

- The use of the `IFS` variable for `read` is deprecated; `IFS` will be ignored in the future (#4156). Use the `read --delimiter` option instead.
- The `function --on-process-exit` switch will be removed in future (#4700). Use the `fish_exit` event instead: `function --on-event fish_exit`.
- `$_` is deprecated and will removed in the future (#813). Use `status current-command` in a command substitution instead.
- `^` as a redirection deprecated and will be removed in the future. (#4394). Use `2>` to redirect stderr. This is controlled by the `stderr-nocaret` feature flag.
- `?` as a glob (wildcard) is deprecated and will be removed in the future (#4520). This is controlled by the `qmark-noglob` feature flag.

## Notable fixes and improvements
### Syntax changes and new commands
- fish now supports `&&` (like `and`), `||` (like `or`), and `!` (like `not`), for better migration from POSIX-compliant shells (#4620).
- Variables may be used as commands (#154).
- fish may be started in private mode via `fish --private`. Private mode fish sessions do not have access to the history file and any commands evaluated in private mode are not persisted for future sessions. A session variable `$fish_private_mode` can be queried to detect private mode and adjust the behavior of scripts accordingly to respect the user's wish for privacy.
- A new `wait` command for waiting on backgrounded processes (#4498).
- `math` is now a builtin rather than a wrapper around `bc` (#3157). Floating point computations is now used by default, and can be controlled with the new `--scale` option (#4478).
- Setting `$PATH` no longer warns on non-existent directories, allowing for a single $PATH to be shared across machines (eg via dotfiles) (#2969).
- `while` sets `$status` to a non-zero value if the loop is not executed (#4982).
- Command substitution output is now limited to 10 MB by default, controlled by the `fish_read_limit` variable (#3822). Notably, this is larger than most operating systems' argument size limit, so trying to pass argument lists this size to external commands has never worked.
- The machine hostname, where available, is now exposed as the `$hostname` reserved variable. This removes the dependency on the `hostname` executable (#4422).
- Bare `bind` invocations in config.fish now work. The `fish_user_key_bindings` function is no longer necessary, but will still be executed if it exists (#5191).
- `$fish_pid` and `$last_pid` are available as replacements for `%self` and `%last`.

### New features in commands
- `alias` has a new `--save` option to save the generated function immediately (#4878).
- `bind` has a new `--silent` option to ignore bind requests for named keys not available under the current terminal (#4188, #4431).
- `complete` has a new `--keep-order` option to show the provided or dynamically-generated argument list in the same order as specified, rather than alphabetically (#361).
- `exec` prompts for confirmation if background jobs are running.
- `funced` has a new `--save` option to automatically save the edited function after successfully editing (#4668).
- `functions` has a new ` --handlers` option to show functions registered as event handlers (#4694).
- `history search` supports globs for wildcard searching (#3136) and has a new `--reverse` option to show entries from oldest to newest (#4375).
- `jobs` has a new `--quiet` option to silence the output.
- `read` has a new `--delimiter` option for splitting input into arrays (#4256).
- `read` writes directly to stdout if called without arguments (#4407).
- `read` can now read individual lines into separate variables without consuming the input in its entirety via the new `/--line` option.
- `set` has new `--append` and `--prepend` options (#1326).
- `string match` with an empty pattern and `--entire` in glob mode now matches everything instead of nothing (#4971).
- `string split` supports a new `--no-empty` option to exclude empty strings from the result (#4779).
- `string` has new subcommands `split0` and `join0` for working with NUL-delimited output.
- `string` no longer stops processing text after NUL characters (#4605)
- `string escape` has a new `--style regex` option for escaping strings to be matched literally in `string` regex operations.
- `test` now supports floating point values in numeric comparisons.

### Interactive improvements
- A pipe at the end of a line now allows the job to continue on the next line (#1285).
- Italics and dim support out of the box on macOS for Terminal.app and iTerm (#4436).
- `cd` tab completions no longer descend into the deepest unambiguous path (#4649).
- Pager navigation has been improved. Most notably, moving down now wraps around, moving up from the commandline now jumps to the last element and moving right and left now reverse each other even when wrapping around (#4680).
- Typing normal characters while the completion pager is active no longer shows the search field. Instead it enters them into the command line, and ends paging (#2249).
- A new input binding `pager-toggle-search` toggles the search field in the completions pager on and off. By default, this is bound to Ctrl-S.
- Searching in the pager now does a full fuzzy search (#5213).
- The pager will now show the full command instead of just its last line if the number of completions is large (#4702).
- Abbreviations can be tab-completed (#3233).
- Tildes in file names are now properly escaped in completions (#2274).
- Wrapping completions (from `complete --wraps` or `function --wraps`) can now inject arguments. For example, `complete gco --wraps 'git checkout'` now works properly (#1976). The `alias` function has been updated to respect this behavior.
- Path completions now support expansions, meaning expressions like `python ~/<TAB>` now provides file suggestions just like any other relative or absolute path. (This includes support for other expansions, too.)
- Autosuggestions try to avoid arguments that are already present in the command line.
- Notifications about crashed processes are now always shown, even in command substitutions (#4962).
- The screen is no longer reset after a BEL, fixing graphical glitches (#3693).
- vi-mode now supports ';' and ',' motions. This introduces new {forward,backward}-jump-till and repeat-jump{,-reverse} bind functions (#5140).
- The `*y` vi-mode binding now works (#5100).
- True color is now enabled in neovim by default (#2792).
- Terminal size variables (`$COLUMNS`/`$LINES`) are now updated before `fish_prompt` is called, allowing the prompt to react (#904).
- Multi-line prompts no longer repeat when the terminal is resized (#2320).
- `xclip` support has been added to the clipboard integration (#5020).
- The Alt-P keybinding paginates the last command if the command line is empty.
- `$cmd_duration` is no longer reset when no command is executed (#5011).
- Deleting a one-character word no longer erases the next word as well (#4747).
- Token history search (Alt-Up) omits duplicate entries (#4795).
- The `fish_escape_delay_ms` timeout, allowing the use of the escape key both on its own and as part of a control sequence, was applied to all control characters; this has been reduced to just the escape key.
- Completing a function shows the description properly (#5206).
- Added completions for
  - `ansible`, including `ansible-galaxy`, `ansible-playbook` and `ansible-vault` (#4697)
  - `bb-power` (#4800)
  - `bd` (#4472)
  - `bower`
  - `clang` and `clang++` (#4174)
  - `conda` (#4837)
  - `configure` (for autoconf-generated files only)
  - `curl`
  - `doas` (#5196)
  - `ebuild` (#4911)
  - `emaint` (#4758)
  - `eopkg` (#4600)
  - `exercism` (#4495)
  - `hjson`
  - `hugo` (#4529)
  - `j` (from autojump #4344)
  - `jbake` (#4814)
  - `jhipster` (#4472)
  - `kitty`
  - `kldload`
  - `kldunload`
  - `makensis` (#5242)
  - `meson`
  - `mkdocs` (#4906)
  - `ngrok` (#4642)
  - OpenBSD's `pkg_add`, `pkg_delete`, `pkg_info`, `pfctl`, `rcctl`, `signify`, and `vmctl` (#4584)
  - `openocd`
  - `optipng`
  - `opkg` (#5168)
  - `pandoc` (#2937)
  - `port` (#4737)
  - `powerpill` (#4800)
  - `pstack` (#5135)
  - `serve` (#5026)
  - `ttx`
  - `unzip`
  - `virsh` (#5113)
  - `xclip` (#5126)
  - `xsv`
  - `zfs` and `zpool` (#4608)
- Lots of improvements to completions (especially `darcs` (#5112), `git`, `hg` and `sudo`).
- Completions for `yarn` and `npm` now require the `all-the-package-names` NPM package for full functionality.
- Completions for `bower` and `yarn` now require the `jq` utility for full functionality.
- Improved French translations.

### Other fixes and improvements
- Significant performance improvements to `abbr` (#4048), setting variables (#4200, #4341), executing functions, globs (#4579), `string` reading from standard input (#4610), and slicing history (in particular, `$history[1]` for the last executed command).
- Fish's internal wcwidth function has been updated to deal with newer Unicode, and the width of some characters can be configured via the `fish_ambiguous_width` (#5149) and `fish_emoji_width` (#2652) variables. Alternatively, a new build-time option INTERNAL_WCWIDTH can be used to use the system's wcwidth instead (#4816).
- `functions` correctly supports `-d` as the short form of `--description`. (#5105)
- `/etc/paths` is now parsed like macOS' bash `path_helper`, fixing $PATH order (#4336, #4852) on macOS.
- Using a read-only variable in a `for` loop produces an error, rather than silently producing incorrect results (#4342).
- The universal variables filename no longer contains the hostname or MAC address. It is now at the fixed location `.config/fish/fish_variables` (#1912).
- Exported variables in the global or universal scope no longer have their exported status affected by local variables (#2611).
- Major rework of terminal and job handling to eliminate bugs (#3805, #3952, #4178, #4235, #4238, #4540, #4929, #5210).
- Improvements to the manual page completion generator (#2937, #4313).
- `suspend --force` now works correctly (#4672).
- Pressing Ctrl-C while running a script now reliably terminates fish (#5253).

### For distributors and developers
- fish ships with a new build system based on CMake. CMake 3.2 is the minimum required version. Although the autotools-based Makefile and the Xcode project are still shipped with this release, they will be removed in the near future. All distributors and developers are encouraged to migrate to the CMake build.
- Build scripts for most platforms no longer require bash, using the standard sh instead.
- The `hostname` command is no longer required for fish to operate.

--

# fish 2.7.1 (released December 23, 2017)

This release of fish fixes an issue where iTerm 2 on macOS would display a warning about paste bracketing being left on when starting a new fish session (#4521).

If you are upgrading from version 2.6.0 or before, please also review the release notes for 2.7.0 and 2.7b1 (included below).

--

# fish 2.7.0 (released November 23, 2017)

There are no major changes between 2.7b1 and 2.7.0. If you are upgrading from version 2.6.0 or before, please also review the release notes for 2.7b1 (included below).

Xcode builds and macOS packages could not be produced with 2.7b1, but this is fixed in 2.7.0.

--

# fish 2.7b1 (released October 31, 2017)

## Notable improvements
- A new `cdh` (change directory using recent history) command provides a more friendly alternative to prevd/nextd and pushd/popd (#2847).
- A new `argparse` command is available to allow fish script to parse arguments with the same behavior as builtin commands. This also includes the `fish_opt` helper command. (#4190).
- Invalid array indexes are now silently ignored (#826, #4127).
- Improvements to the debugging facility, including a prompt specific to the debugger (`fish_breakpoint_prompt`) and a `status is-breakpoint` subcommand (#1310).
- `string` supports new `lower` and `upper` subcommands, for altering the case of strings (#4080). The case changing is not locale-aware yet.- `string escape` has a new `--style=xxx` flag where `xxx` can be `script`, `var`, or `url` (#4150), and can be reversed with `string unescape` (#3543).
- History can now be split into sessions with the `fish_history` variable, or not saved to disk at all (#102).
- Read history is now controlled by the `fish_history` variable rather than the `--mode-name` flag (#1504).
- `command` now supports an `--all` flag to report all directories with the command. `which` is no longer a runtime dependency (#2778).
- fish can run commands before starting an interactive session using the new `--init-command`/`-C` options (#4164).
- `set` has a new `--show` option to show lots of information about variables (#4265).

## Other significant changes
- The `COLUMNS` and `LINES` environment variables are now correctly set the first time `fish_prompt` is run (#4141).
- `complete`'s `--no-files` option works as intended (#112).
- `echo -h` now correctly echoes `-h` in line with other shells (#4120).
- The `export` compatibility function now returns zero on success, rather than always returning 1 (#4435).
- Stop converting empty elements in MANPATH to "." (#4158). The behavior being changed was introduced in fish 2.6.0.
- `count -h` and `count --help` now return 1 rather than produce command help output (#4189).
- An attempt to `read` which stops because too much data is available still defines the variables given as parameters (#4180).
- A regression in fish 2.4.0 which prevented `pushd +1` from working has been fixed (#4091).
- A regression in fish 2.6.0 where multiple `read` commands in non-interactive scripts were broken has been fixed (#4206).
- A regression in fish 2.6.0 involving universal variables with side-effects at startup such as `set -U fish_escape_delay_ms 10` has been fixed (#4196).
- Added completions for:
  - `as` (#4130)
  - `cdh` (#2847)
  - `dhcpd` (#4115)
  - `ezjail-admin` (#4324)
  - Fabric's `fab` (#4153)
  - `grub-file` (#4119)
  - `grub-install` (#4119)
  - `jest` (#4142)
  - `kdeconnect-cli`
  - `magneto` (#4043, #4108)
  - `mdadm` (#4198)
  - `passwd` (#4209)
  - `pip` and `pipenv` (#4448)
  - `s3cmd` (#4332)
  - `sbt` (#4347)
  - `snap` (#4215)
  - Sublime Text 3's `subl` (#4277)
- Lots of improvements to completions.
- Updated Chinese and French translations.

- Improved completions for:
  - `apt`
  - `cd` (#4061)
  - `composer` (#4295)
  - `eopkg`
  - `flatpak` (#4456)
  - `git` (#4117, #4147, #4329, #4368)
  - `gphoto2`
  - `killall` (#4052)
  - `ln`
  - `npm` (#4241)
  - `ssh` (#4377)
  - `tail`
  - `xdg-mime` (#4333)
  - `zypper` (#4325)
---

# fish 2.6.0 (released June 3, 2017)

Since the beta release of fish 2.6b1, fish version 2.6.0 contains a number of minor fixes, new completions for `magneto` (#4043), and improvements to the documentation.

## Known issues

- Apple macOS Sierra 10.12.5 introduced a problem with launching web browsers from other programs using AppleScript. This affects the fish Web configuration (`fish_config`); users on these platforms will need to manually open the address displayed in the terminal, such as by copying and pasting it into a browser. This problem will be fixed with macOS 10.12.6.

If you are upgrading from version 2.5.0 or before, please also review the release notes for 2.6b1 (included below).

---

# fish 2.6b1 (released May 14, 2017)

## Notable fixes and improvements

- Jobs running in the background can now be removed from the list of jobs with the new `disown` builtin, which behaves like the same command in other shells (#2810).
- Command substitutions now have access to the terminal, like in other shells. This allows tools like `fzf` to work properly (#1362, #3922).
- In cases where the operating system does not report the size of the terminal, the `COLUMNS` and `LINES` environment variables are used; if they are unset, a default of 80x24 is assumed.
- New French (#3772 & #3788) and improved German (#3834) translations.
- fish no longer depends on the `which` external command.

## Other significant changes

- Performance improvements in launching processes, including major reductions in signal blocking. Although this has been heavily tested, it may cause problems in some circumstances; set the `FISH_NO_SIGNAL_BLOCK` variable to 0 in your fish configuration file to return to the old behaviour (#2007).
- Performance improvements in prompts and functions that set lots of colours (#3793).
- The Delete key no longer deletes backwards (a regression in 2.5.0).
- `functions` supports a new `--details` option, which identifies where the function was loaded from (#3295), and a `--details --verbose` option which includes the function description (#597).
- `read` will read up to 10 MiB by default, leaving the target variable empty and exiting with status 122 if the line is too long. You can set a different limit with the `FISH_READ_BYTE_LIMIT` variable.
- `read` supports a new `--silent` option to hide the characters typed (#838), for when reading sensitive data from the terminal. `read` also now accepts simple strings for the prompt (rather than scripts) with the new `-P` and `--prompt-str` options (#802).
- `export` and `setenv` now understand colon-separated `PATH`, `CDPATH` and `MANPATH` variables.
- `setenv` is no longer a simple alias for `set -gx` and will complain, just like the csh version, if given more than one value (#4103).
- `bind` supports a new `--list-modes` option (#3872).
- `bg` will check all of its arguments before backgrounding any jobs; any invalid arguments will cause a failure, but non-existent (eg recently exited) jobs are ignored (#3909).
- `funced` warns if the function being edited has not been modified (#3961).
- `printf` correctly outputs "long long" integers (#3352).
- `status` supports a new `current-function` subcommand to print the current function name (#1743).
- `string` supports a new `repeat` subcommand (#3864). `string match` supports a new `--entire` option to emit the entire line matched by a pattern (#3957). `string replace` supports a new `--filter` option to only emit lines which underwent a replacement (#3348).
- `test` supports the `-k` option to test for sticky bits (#733).
- `umask` understands symbolic modes (#738).
- Empty components in the `CDPATH`, `MANPATH` and `PATH` variables are now converted to "." (#2106, #3914).
- New versions of ncurses (6.0 and up) wipe terminal scrollback buffers with certain commands; the `C-l` binding tries to avoid this (#2855).
- Some systems' `su` implementations do not set the `USER` environment variable; it is now reset for root users (#3916).
- Under terminals which support it, bracketed paste is enabled, escaping problematic characters for security and convience (#3871). Inside single quotes (`'`), single quotes and backslashes in pasted text are escaped (#967). The `fish_clipboard_paste` function (bound to `C-v` by default) is still the recommended pasting method where possible as it includes this functionality and more.
- Processes in pipelines are no longer signalled as soon as one command in the pipeline has completed (#1926). This behaviour matches other shells mre closely.
- All functions requiring Python work with whichever version of Python is installed (#3970). Python 3 is preferred, but Python 2.6 remains the minimum version required.
- The color of the cancellation character can be controlled by the `fish_color_cancel` variable (#3963).
- Added completions for:
 - `caddy` (#4008)
 - `castnow` (#3744)
 - `climate` (#3760)
 - `flatpak`
 - `gradle` (#3859)
 - `gsettings` (#4001)
 - `helm` (#3829)
 - `i3-msg` (#3787)
 - `ipset` (#3924)
 - `jq` (#3804)
 - `light` (#3752)
 - `minikube` (#3778)
 - `mocha` (#3828)
 - `mkdosfs` (#4017)
 - `pv` (#3773)
 - `setsid` (#3791)
 - `terraform` (#3960)
 - `usermod` (#3775)
 - `xinput`
 - `yarn` (#3816)
- Improved completions for `adb` (#3853), `apt` (#3771), `bzr` (#3769), `dconf`, `git` (including #3743), `grep` (#3789), `go` (#3789), `help` (#3789), `hg` (#3975), `htop` (#3789), `killall` (#3996), `lua`, `man` (#3762), `mount` (#3764 & #3841), `obnam` (#3924), `perl` (#3856), `portmaster` (#3950), `python` (#3840), `ssh` (#3781), `scp` (#3781), `systemctl` (#3757) and `udisks` (#3764).

---

# fish 2.5.0 (released February 3, 2017)

There are no major changes between 2.5b1 and 2.5.0. If you are upgrading from version 2.4.0 or before, please also review the release notes for 2.5b1 (included below).

## Notable fixes and improvements

- The Home, End, Insert, Delete, Page Up and Page Down keys work in Vi-style key bindings (#3731).

---

# fish 2.5b1 (released January 14, 2017)

## Platform Changes

Starting with version 2.5, fish requires a more up-to-date version of C++, specifically C++11 (from 2011). This affects some older platforms:

### Linux

For users building from source, GCC's g++ 4.8 or later, or LLVM's clang 3.3 or later, are known to work. Older platforms may require a newer compiler installed.

Unfortunately, because of the complexity of the toolchain, binary packages are no longer published by the fish-shell developers for the following platforms:

 - Red Hat Enterprise Linux and CentOS 5 & 6 for 64-bit builds
 - Ubuntu 12.04 (EoLTS April 2017)
 - Debian 7 (EoLTS May 2018)

Installing newer version of fish on these systems will require building from source.

### OS X SnowLeopard

Starting with version 2.5, fish requires a C++11 standard library on OS X 10.6 ("SnowLeopard"). If this library is not installed, you will see this error: `dyld: Library not loaded: /usr/lib/libc++.1.dylib`

MacPorts is the easiest way to obtain this library. After installing the SnowLeopard MacPorts release from the install page, run:

```
sudo port -v install libcxx
```

Now fish should launch successfully. (Please open an issue if it does not.)

This is only necessary on 10.6. OS X 10.7 and later include the required library by default.

## Other significant changes

- Attempting to exit with running processes in the background produces a warning, then signals them to terminate if a second attempt to exit is made. This brings the behaviour for running background processes into line with stopped processes. (#3497)
- `random` can now have start, stop and step values specified, or the new `choice` subcommand can be used to pick an argument from a list (#3619).
- A new key bindings preset, `fish_hybrid_key_bindings`, including all the Emacs-style and Vi-style bindings, which behaves like `fish_vi_key_bindings` in fish 2.3.0 (#3556).
- `function` now returns an error when called with invalid options, rather than defining the function anyway (#3574). This was a regression present in fish 2.3 and 2.4.0.
- fish no longer prints a warning when it identifies a running instance of an old version (2.1.0 and earlier). Changes to universal variables may not propagate between these old versions and 2.5b1.
- Improved compatiblity with Android (#3585), MSYS/mingw (#2360), and Solaris (#3456, #3340).
- Like other shells, the `test` builting now returns an error for numeric operations on invalid integers (#3346, #3581).
- `complete` no longer recognises `--authoritative` and `--unauthoritative` options, and they are marked as obsolete.
- `status` accepts subcommands, and should be used like `status is-interactive`. The old options continue to be supported for the foreseeable future (#3526), although only one subcommand or option can be specified at a time.
- Selection mode (used with "begin-selection") no longer selects a character the cursor does not move over (#3684).
- List indexes are handled better, and a bit more liberally in some cases (`echo $PATH[1 .. 3]` is now valid) (#3579).
- The `fish_mode_prompt` function is now simply a stub around `fish_default_mode_prompt`, which allows the mode prompt to be included more easily in customised prompt functions (#3641).

## Notable fixes and improvements
- `alias`, run without options or arguments, lists all defined aliases, and aliases now include a description in the function signature that identifies them.
- `complete` accepts empty strings as descriptions (#3557).
- `command` accepts `-q`/`--quiet` in combination with `--search` (#3591), providing a simple way of checking whether a command exists in scripts.
- Abbreviations can now be renamed with `abbr --rename OLD_KEY NEW_KEY` (#3610).
- The command synopses printed by `--help` options work better with copying and pasting (#2673).
- `help` launches the browser specified by the `$fish_help_browser variable` if it is set (#3131).
- History merging could lose items under certain circumstances and is now fixed (#3496).
- The `$status` variable is now set to 123 when a syntactically invalid command is entered (#3616).
- Exiting fish now signals all background processes to terminate, not just stopped jobs (#3497).
- A new `prompt_hostname` function which prints a hostname suitable for use in prompts (#3482).
- The `__fish_man_page` function (bound to Alt-h by default) now tries to recognize subcommands (e.g. `git add` will now open the "git-add" man page) (#3678).
- A new function `edit_command_buffer` (bound to Alt-e & Alt-v by default) to edit the command buffer in an external editor (#1215, #3627).
- `set_color` now supports italics (`--italics`), dim (`--dim`) and reverse (`--reverse`) modes (#3650).
- Filesystems with very slow locking (eg incorrectly-configured NFS) will no longer slow fish down (#685).
- Improved completions for `apt` (#3695), `fusermount` (#3642), `make` (#3628), `netctl-auto` (#3378), `nmcli` (#3648), `pygmentize` (#3378), and `tar` (#3719).
- Added completions for:
 - `VBoxHeadless` (#3378)
 - `VBoxSDL` (#3378)
 - `base64` (#3378)
 - `caffeinate` (#3524)
 - `dconf` (#3638)
 - `dig` (#3495)
 - `dpkg-reconfigure` (#3521 & #3522)
 - `feh` (#3378)
 - `launchctl` (#3682)
 - `lxc` (#3554 & #3564),
 - `mddiagnose` (#3524)
 - `mdfind` (#3524)
 - `mdimport`  (#3524)
 - `mdls` (#3524)
 - `mdutil` (#3524)
 - `mkvextract` (#3492)
 - `nvram` (#3524)
 - `objdump` (#3378)
 - `sysbench` (#3491)
 - `tmutil` (#3524)

---

# fish 2.4.0 (released November 8, 2016)

There are no major changes between 2.4b1 and 2.4.0.

## Notable fixes and improvements
- The documentation is now generated properly and with the correct version identifier.
- Automatic cursor changes are now only enabled on the subset of XTerm versions known to support them, resolving a problem where older versions printed garbage to the terminal before and after every prompt (#3499).
- Improved the title set in Apple Terminal.app.
- Added completions for `defaults` and improved completions for `diskutil` (#3478).

---

# fish 2.4b1 (released October 18, 2016)

## Significant changes
- The clipboard integration has been revamped with explicit bindings. The killring commands no longer copy from, or paste to, the X11 clipboard - use the new copy (`C-x`) and paste (`C-v`) bindings instead. The clipboard is now available on OS X as well as systems using X11 (e.g. Linux). (#3061)
- `history` uses subcommands (`history delete`) rather than options (`history --delete`) for its actions (#3367). You can no longer specify multiple actions via flags (e.g., `history --delete --save something`).
- New `history` options have been added, including `--max=n` to limit the number of history entries, `--show-time` option to show timestamps (#3175, #3244), and `--null` to null terminate history entries in the search output.
- `history search` is now case-insensitive by default (which also affects `history delete`) (#3236).
- `history delete` now correctly handles multiline commands (#31).
- Vi-style bindings no longer include all of the default emacs-style bindings; instead, they share some definitions (#3068).
- If there is no locale set in the environment, various known system configuration files will be checked for a default. If no locale can be found, `en_US-UTF.8` will be used (#277).
- A number followed by a caret (e.g. `5^`) is no longer treated as a redirection (#1873).
- The `$version` special variable can be overwritten, so that it can be used for other purposes if required.

## Notable fixes and improvements
- The `fish_realpath` builtin has been renamed to `realpath` and made compatible with GNU `realpath` when run without arguments (#3400). It is used only for systems without a `realpath` or `grealpath` utility (#3374).
- Improved color handling on terminals/consoles with 8-16 colors, particularly the use of bright named color (#3176, #3260).
- `fish_indent` can now read from files given as arguments, rather than just standard input (#3037).
- Fuzzy tab completions behave in a less surprising manner (#3090, #3211).
- `jobs` should only print its header line once (#3127).
- Wildcards in redirections are highlighted appropriately (#2789).
- Suggestions will be offered more often, like after removing characters (#3069).
- `history --merge` now correctly interleaves items in chronological order (#2312).
- Options for `fish_indent` have been aligned with the other binaries - in particular, `-d` now means `--debug`. The `--dump` option has been renamed to `--dump-parse-tree` (#3191).
- The display of bindings in the Web-based configuration has been greatly improved (#3325), as has the rendering of prompts (#2924).
- fish should no longer hang using 100% CPU in the C locale (#3214).
- A bug in FreeBSD 11 & 12, Dragonfly BSD & illumos prevented fish from working correctly on these platforms under UTF-8 locales; fish now avoids the buggy behaviour (#3050).
- Prompts which show git repository information (via `__fish_git_prompt`) are faster in large repositories (#3294) and slow filesystems (#3083).
- fish 2.3.0 reintroduced a problem where the greeting was printed even when using `read`; this has been corrected again (#3261).
- Vi mode changes the cursor depending on the current mode (#3215).
- Command lines with escaped space characters at the end tab-complete correctly (#2447).
- Added completions for:
  - `arcanist` (#3256)
  - `connmanctl` (#3419)
  - `figlet` (#3378)
  - `mdbook` (#3378)
  -  `ninja` (#3415)
  -  `p4`, the Perforce client (#3314)
  -  `pygmentize` (#3378)
  -  `ranger` (#3378)
- Improved completions for `aura` (#3297), `abbr` (#3267), `brew` (#3309), `chown` (#3380, #3383),`cygport` (#3392), `git` (#3274, #3226, #3225, #3094, #3087, #3035, #3021, #2982, #3230), `kill` & `pkill` (#3200), `screen` (#3271), `wget` (#3470), and `xz` (#3378).
- Distributors, packagers and developers will notice that the build process produces more succinct output by default; use `make V=1` to get verbose output (#3248).
- Improved compatibility with minor platforms including musl (#2988), Cygwin (#2993), Android (#3441, #3442), Haiku (#3322) and Solaris .

---

# fish 2.3.1 (released July 3, 2016)

This is a functionality and bugfix release. This release does not contain all the changes to fish since the last release, but fixes a number of issues directly affecting users at present and includes a small number of new features.

## Significant changes
- A new `fish_key_reader` binary for decoding interactive keypresses (#2991).
- `fish_mode_prompt` has been updated to reflect the changes in the way the Vi input mode is set up (#3067), making this more reliable.
- `fish_config` can now properly be launched from the OS X app bundle (#3140).

## Notable fixes and improvements

- Extra lines were sometimes inserted into the output under Windows (Cygwin and Microsoft Windows Subsystem for Linux) due to TTY timestamps not being updated (#2859).
- The `string` builtin's `match` mode now handles the combination of `-rnv` (match, invert and count) correctly (#3098).
- Improvements to TTY special character handling (#3064), locale handling (#3124) and terminal environment variable handling (#3060).
- Work towards handling the terminal modes for external commands launched from initialisation files (#2980).
- Ease the upgrade path from fish 2.2.0 and before by warning users to restart fish if the `string` builtin is not available (#3057).
- `type -a` now syntax-colorizes function source output.
- Added completions for `alsamixer`, `godoc`, `gofmt`, `goimports`, `gorename`, `lscpu`, `mkdir`, `modinfo`, `netctl-auto`, `poweroff`, `termite`, `udisksctl` and `xz` (#3123).
- Improved completions for `apt` (#3097), `aura` (#3102),`git` (#3114), `npm` (#3158), `string` and `suspend` (#3154).

---

# fish 2.3.0 (released May 20, 2016)

There are no significant changes between 2.3.0 and 2.3b2.

## Other notable fixes and improvements

- `abbr` now allows non-letter keys (#2996).
- Define a few extra colours on first start (#2987).
- Multiple documentation updates.
- Added completions for rmmod (#3007).
- Improved completions for git (#2998).

## Known issues

- Interactive commands started from fish configuration files or from the `-c` option may, under certain circumstances, be started with incorrect terminal modes and fail to behave as expected. A fix is planned but requires further testing (#2619).

---

# fish 2.3b2 (released May 5, 2016)

## Significant changes

- A new `fish_realpath` builtin and associated function to allow the use of `realpath` even on those platforms that don't ship an appropriate command (#2932).
- Alt-# toggles the current command line between commented and uncommented states, making it easy to save a command in history without executing it.
- The `fish_vi_mode` function is now deprecated in favour of `fish_vi_key_bindings`.

## Other notable fixes and improvements

- Fix the build on Cygwin (#2952) and RedHat Enterprise Linux/CentOS 5 (#2955).
- Avoid confusing the terminal line driver with non-printing characters in `fish_title` (#2453).
- Improved completions for busctl, git (#2585, #2879, #2984), and netctl.

---

# fish 2.3b1 (released April 19, 2016)

## Significant Changes

- A new `string` builtin to handle... strings! This builtin will measure, split, search and replace text strings, including using regular expressions. It can also be used to turn lists into plain strings using `join`. `string` can be used in place of `sed`, `grep`, `tr`, `cut`, and `awk` in many situations. (#2296)
- Allow using escape as the Meta modifier key, by waiting after seeing an escape character wait up to 300ms for an additional character. This is consistent with readline (e.g. bash) and can be configured via the `fish_escape_delay_ms variable`. This allows using escape as the Meta modifier. (#1356)
- Add new directories for vendor functions and configuration snippets (#2500)
- A new `fish_realpath` builtin and associated `realpath` function should allow scripts to resolve path names via `realpath` regardless of whether there is an external command of that name; albeit with some limitations. See the associated documentation.

## Backward-incompatible changes

- Unmatched globs will now cause an error, except when used with `for`, `set` or `count` (#2719)
- `and` and `or` will now bind to the closest `if` or `while`, allowing compound conditions without `begin` and `end` (#1428)
- `set -ql` now searches up to function scope for variables (#2502)
- `status -f` will now behave the same when run as the main script or using `source` (#2643)
- `source` no longer puts the file name in `$argv` if no arguments are given (#139)
- History files are stored under the `XDG_DATA_HOME` hierarchy (by default, in `~/.local/share`), and existing history will be moved on first use (#744)

## Other notable fixes and improvements

- Fish no longer silences errors in config.fish (#2702)
- Directory autosuggestions will now descend as far as possible if there is only one child directory (#2531)
- Add support for bright colors (#1464)
- Allow Ctrl-J (\cj) to be bound separately from Ctrl-M (\cm) (#217)
- psub now has a "-s"/"&#x2013;suffix" option to name the temporary file with that suffix
- Enable 24-bit colors on select terminals (#2495)
- Support for SVN status in the prompt (#2582)
- Mercurial and SVN support have been added to the Classic + Git (now Classic + VCS) prompt (via the new \__fish_vcs_prompt function) (#2592)
- export now handles variables with a "=" in the value (#2403)
- New completions for:
    -   alsactl
    -   Archlinux's asp, makepkg
    -   Atom's apm (#2390)
    -   entr - the "Event Notify Test Runner" (#2265)
    -   Fedora's dnf (#2638)
    -   OSX diskutil (#2738)
    -   pkgng (#2395)
    -   pulseaudio's pacmd and pactl
    -   rust's rustc and cargo (#2409)
    -   sysctl (#2214)
    -   systemd's machinectl (#2158), busctl (#2144), systemd-nspawn, systemd-analyze, localectl, timedatectl
    -   and more
- Fish no longer has a function called sgrep, freeing it for user customization (#2245)
- A rewrite of the completions for cd, fixing a few bugs (#2299, #2300, #562)
- Linux VTs now run in a simplified mode to avoid issues (#2311)
- The vi-bindings now inherit from the emacs bindings
- Fish will also execute `fish_user_key_bindings` when in vi-mode
- `funced` will now also check $VISUAL (#2268)
- A new `suspend` function (#2269)
- Subcommand completion now works better with split /usr (#2141)
- The command-not-found-handler can now be overridden by defining a function called `__fish_command_not_found_handler` in config.fish (#2332)
- A few fixes to the Sorin theme
- PWD shortening in the prompt can now be configured via the `fish_prompt_pwd_dir_length` variable, set to the length per path component (#2473)
- fish no longer requires `/etc/fish/config.fish` to correctly start, and now ships a skeleton file that only contains some documentation (#2799)

---

# fish 2.2.0 (released July 12, 2015)

### Significant changes ###

 * Abbreviations: the new `abbr` command allows for interactively-expanded abbreviations, allowing quick access to frequently-used commands (#731).
 * Vi mode: run `fish_vi_mode` to switch fish into the key bindings and prompt familiar to users of the Vi editor (#65).
 * New inline and interactive pager, which will be familiar to users of zsh (#291).
 * Underlying architectural changes: the `fishd` universal variable server has been removed as it was a source of many bugs and security problems. Notably, old fish sessions will not be able to communicate universal variable changes with new fish sessions. For best results, restart all running instances of `fish`.
 * The web-based configuration tool has been redesigned, featuring a prompt theme chooser and other improvements.
 * New German, Brazilian Portuguese, and Chinese translations.

### Backward-incompatible changes ###

These are kept to a minimum, but either change undocumented features or are too hard to use in their existing forms. These changes may break existing scripts.

 * `commandline` no longer interprets functions "in reverse", instead behaving as expected (#1567).
 * The previously-undocumented `CMD_DURATION` variable is now set for all commands and contains the execution time of the last command in milliseconds (#1585). It is no longer exported to other commands (#1896).
 * `if` / `else` conditional statements now return values consistent with the Single Unix Specification, like other shells (#1443).
 * A new "top-level" local scope has been added, allowing local variables declared on the commandline to be visible to subsequent commands. (#1908)

### Other notable fixes and improvements ###

 * New documentation design (#1662), which requires a Doxygen version 1.8.7 or newer to build.
 * Fish now defines a default directory for other packages to provide completions. By default this is `/usr/share/fish/vendor-completions.d`; on systems with `pkgconfig` installed this path is discoverable with `pkg-config --variable completionsdir fish`.
 * A new parser removes many bugs; all existing syntax should keep working.
 * New `fish_preexec` and `fish_postexec` events are fired before and after job execution respectively (#1549).
 * Unmatched wildcards no longer prevent a job from running. Wildcards used interactively will still print an error, but the job will proceed and the wildcard will expand to zero arguments (#1482).
 * The `.` command is deprecated and the `source` command is preferred (#310).
 * `bind` supports "bind modes", which allows bindings to be set for a particular named mode, to support the implementation of Vi mode.
 * A new `export` alias, which behaves like other shells (#1833).
 * `command` has a new `--search` option to print the name of the disk file that would be executed, like other shells' `command -v` (#1540).
 * `commandline` has a new `--paging-mode` option to support the new pager.
 * `complete` has a new `--wraps` option, which allows a command to (recursively) inherit the completions of a wrapped command (#393), and `complete -e` now correctly erases completions (#380).
 * Completions are now generated from manual pages by default on the first run of fish (#997).
 * `fish_indent` can now produce colorized (`--ansi`) and HTML (`--html`) output (#1827).
 * `functions --erase` now prevents autoloaded functions from being reloaded in the current session.
 * `history` has a new `--merge` option, to incorporate history from other sessions into the current session (#825).
 * `jobs` returns 1 if there are no active jobs (#1484).
 * `read` has several new options:
  * `--array` to break input into an array (#1540)
  * `--null` to break lines on NUL characters rather than newlines (#1694)
  * `--nchars` to read a specific number of characters (#1616)
  * `--right-prompt` to display a right-hand-side prompt during interactive read (#1698).
 * `type` has a new `-q` option to suppress output (#1540 and, like other shells, `type -a` now prints all matches for a command (#261).
 * Pressing F1 now shows the manual page for the current command (#1063).
 * `fish_title` functions have access to the arguments of the currently running argument as `$argv[1]` (#1542).
 * The OS command-not-found handler is used on Arch Linux (#1925), nixOS (#1852), openSUSE and Fedora (#1280).
 * `Alt`+`.` searches backwards in the token history, mapping to the same behavior as inserting the last argument of the previous command, like other shells (#89).
 * The `SHLVL` environment variable is incremented correctly (#1634 & #1693).
 * Added completions for `adb` (#1165 & #1211), `apt` (#2018), `aura` (#1292), `composer` (#1607), `cygport` (#1841), `dropbox` (#1533), `elixir` (#1167), `fossil`, `heroku` (#1790), `iex` (#1167), `kitchen` (#2000), `nix` (#1167), `node`/`npm` (#1566), `opam` (#1615), `setfacl` (#1752), `tmuxinator` (#1863), and `yast2` (#1739).
 * Improved completions for `brew` (#1090 & #1810), `bundler` (#1779), `cd` (#1135), `emerge` (#1840),`git` (#1680, #1834 & #1951), `man` (#960), `modprobe` (#1124), `pacman` (#1292), `rpm` (#1236), `rsync` (#1872), `scp` (#1145), `ssh` (#1234), `sshfs` (#1268), `systemctl` (#1462, #1950 & #1972), `tmux` (#1853), `vagrant` (#1748), `yum` (#1269), and `zypper` (#1787).

---

# fish 2.1.2  (released Feb 24, 2015)

fish 2.1.2 contains a workaround for a filesystem bug in Mac OS X Yosemite. #1859

Specifically, after installing fish 2.1.1 and then rebooting, "Verify Disk" in Disk Utility will report "Invalid number of hard links." We don't have any reports of data loss or other adverse consequences. fish 2.1.2 avoids triggering the bug, but does not repair an already affected filesystem. To repair the filesystem, you can boot into Recovery Mode and use Repair Disk from Disk Utility. Linux and versions of OS X prior to Yosemite are believed to be unaffected.

There are no other changes in this release.

---

# fish 2.1.1 (released September 26, 2014)

__Important:__ if you are upgrading, stop all running instances of `fishd` as soon as possible after installing this release; it will be restarted automatically. On most systems, there will be no further action required. Note that some environments (where `XDG_RUNTIME_DIR` is set), such as Fedora 20, will require a restart of all running fish processes before universal variables work as intended.

Distributors are highly encouraged to call `killall fishd`, `pkill fishd` or similar in installation scripts, or to warn their users to do so.

### Security fixes
 * The fish_config web interface now uses an authentication token to protect requests and only responds to requests from the local machine with this token, preventing a remote code execution attack. (closing CVE-2014-2914). #1438
 * `psub` and `funced` are no longer vulnerable to attacks which allow local privilege escalation and data tampering (closing CVE-2014-2906 and CVE-2014-3856). #1437
 * `fishd` uses a secure path for its socket, preventing a local privilege escalation attack (closing CVE-2014-2905). #1436
 * `__fish_print_packages` is no longer vulnerable to attacks which would allow local privilege escalation and data tampering (closing CVE-2014-3219). #1440

### Other fixes
 * `fishd` now ignores SIGPIPE, fixing crashes using tools like GNU Parallel and which occurred more often as a result of the other `fishd` changes. #1084 & #1690

---

# fish 2.1.0

Significant Changes
-------------------

* **Tab completions will fuzzy-match files.** #568

  When tab-completing a file, fish will first attempt prefix matches (`foo` matches `foobar`), then substring matches (`ooba` matches `foobar`), and lastly subsequence matches (`fbr` matches `foobar`). For example, in a directory with files foo1.txt, foo2.txt, foo3.txt…, you can type only the numeric part and hit tab to fill in the rest.

  This feature is implemented for files and executables. It is not yet implemented for options (like `--foobar`), and not yet implemented across path components (like `/u/l/b` to match `/usr/local/bin`).

* **Redirections now work better across pipelines.** #110, #877

  In particular, you can pipe stderr and stdout together, for example, with `cmd ^&1 | tee log.txt`, or the more familiar `cmd 2>&1 | tee log.txt`.

* **A single `%` now expands to the last job backgrounded.** #1008

  Previously, a single `%` would pid-expand to either all backgrounded jobs, or all jobs owned by your user. Now it expands to the last job backgrounded. If no job is in the background, it will fail to expand. In particular, `fg %` can be used to put the most recent background job in the foreground.

Other Notable Fixes
-------------------

* alt-U and alt+C now uppercase and capitalize words, respectively. #995

* VTE based terminals should now know the working directory. #906

* The autotools build now works on Mavericks. #968

* The end-of-line binding (ctrl+E) now accepts autosuggestions. #932

* Directories in `/etc/paths` (used on OS X) are now prepended instead of appended, similar to other shells. #927

* Option-right-arrow (used for partial autosuggestion completion) now works on iTerm2. #920

* Tab completions now work properly within nested subcommands. #913

* `printf` supports \e, the escape character. #910

* `fish_config history` no longer shows duplicate items. #900

* `$fish_user_paths` is now prepended to $PATH instead of appended. #888

* Jobs complete when all processes complete. #876


  For example, in previous versions of fish, `sleep 10 | echo Done` returns control immediately, because echo does not read from stdin. Now it does not complete until sleep exits (presumably after 10 seconds).

* Better error reporting for square brackets. #875

* fish no longer tries to add `/bin` to `$PATH` unless PATH is totally empty. #852

* History token substitution (alt-up) now works correctly inside subshells. #833

* Flow control is now disabled, freeing up ctrl-S and ctrl-Q for other uses. #814

* sh-style variable setting like `foo=bar` now produces better error messages. #809

* Commands with wildcards no longer produce autosuggestions. #785

* funced no longer freaks out when supplied with no arguments. #780

* fish.app now works correctly in a directory containing spaces. #774

* Tab completion cycling no longer occasionally fails to repaint. #765

* Comments now work in eval'd strings. #684

* History search (up-arrow) now shows the item matching the autosuggestion, if that autosuggestion was truncated. #650

* Ctrl-T now transposes characters, as in other shells. #128

---

# fish 2.0.0

Significant Changes
-------------------

* **Command substitutions now modify `$status` #547.**
  Previously the exit status of command substitutions (like `(pwd)`) was ignored; however now it modifies $status. Furthermore, the `set` command now only sets $status on failure; it is untouched on success. This allows for the following pattern:

  ```sh
  if set python_path (which python)
     ...
  end
  ```
  Because set does not modify $status on success, the if branch effectively tests whether `which` succeeded, and if so, whether the `set` also succeeded.
* **Improvements to $PATH handling.**
    * There is a new variable, `$fish_user_paths`, which can be set universally, and whose contents are appended to $PATH #527
    * /etc/paths and /etc/paths.d are now respected on OS X
    * fish no longer modifies $PATH to find its own binaries
* **Long lines no longer use ellipsis for line breaks**, and copy and paste
  should no longer include a newline even if the line was broken #300
* **New syntax for index ranges** (sometimes known as "slices") #212
* **fish now supports an `else if` statement** #134
* **Process and pid completion now works on OS X** #129
* **fish is now relocatable**, and no longer depends on compiled-in paths #125
* **fish now supports a right prompt (RPROMPT)** through the fish_right_prompt function #80
* **fish now uses posix_spawn instead of fork when possible**, which is much faster on BSD and OS X #11

Other Notable Fixes
-------------------

* Updated VCS completions (darcs, cvs, svn, etc.)
* Avoid calling getcwd on the main thread, as it can hang #696
* Control-D (forward delete) no longer stops at a period #667
* Completions for many new commands
* fish now respects rxvt's unique keybindings #657
* xsel is no longer built as part of fish. It will still be invoked if installed separately #633
* __fish_filter_mime no longer spews #628
* The --no-execute option to fish no longer falls over when reaching the end of a block #624
* fish_config knows how to find fish even if it's not in the $PATH #621
* A leading space now prevents writing to history, as is done in bash and zsh #615
* Hitting enter after a backslash only goes to a new line if it is followed by whitespace or the end of the line #613
* printf is now a builtin #611
* Event handlers should no longer fire if signals are blocked #608
* set_color is now a builtin #578
* man page completions are now located in a new generated_completions directory, instead of your completions directory #576
* tab now clears autosuggestions #561
* tab completion from within a pair of quotes now attempts to "appropriate" the closing quote #552
* $EDITOR can now be a list: for example, `set EDITOR gvim -f`) #541
* `case` bodies are now indented #530
* The profile switch `-p` no longer crashes #517
* You can now control-C out of `read` #516
* `umask` is now functional on OS X #515
* Avoid calling getpwnam on the main thread, as it can hang #512
* Alt-F or Alt-right-arrow (Option-F or option-right-arrow) now accepts one word of an autosuggestion #435
* Setting fish as your login shell no longer kills OpenSUSE #367
* Backslashes now join lines, instead of creating multiple commands #347
* echo now implements the -e flag to interpret escapes #337
* When the last token in the user's input contains capital letters, use its case in preference to that of the autosuggestion #335
* Descriptions now have their own muted color #279
* Wildcards beginning with a . (for example, `ls .*`) no longer match . and .. #270
* Recursive wildcards now handle symlink loops #268
* You can now delete history items from the fish_config web interface #250
* The OS X build now weak links `wcsdup` and `wcscasecmp` #240
* fish now saves and restores the process group, which prevents certain processes from being erroneously reported as stopped #197
* funced now takes an editor option #187
* Alternating row colors are available in fish pager through `fish_pager_color_secondary` #186
* Universal variable values are now stored based on your MAC address, not your hostname #183
* The caret ^ now only does a stderr redirection if it is the first character of a token, making git users happy #168
* Autosuggestions will no longer cause line wrapping #167
* Better handling of Unicode combining characters #155
* fish SIGHUPs processes more often #138
* fish no longer causes `sudo` to ask for a password every time
* fish behaves better under Midnight Commander #121
* `set -e` no longer crashes #100
* fish now will automatically import history from bash, if there is no fish history #66
* Backslashed-newlines inside quoted strings now behave more intuitively #52
* Tab titles should be shown correctly in iTerm2 #47
* scp remote path completion now sometimes works #42
* The `read` builtin no longer shows autosuggestions #29
* Custom key bindings can now be set via the `fish_user_key_bindings` function #21
* All Python scripts now run correctly under both Python 2 and Python 3 #14
* The "accept autosuggestion" key can now be configured #19
* Autosuggestions will no longer suggest invalid commands #6

---

# fishfish Beta r2

Bug Fixes
---------

* **Implicit cd** is back, for paths that start with one or two dots, a slash, or a tilde.
* **Overrides of default functions should be fixed.** The "internalized scripts" feature is disabled for now.
* **Disabled delayed suspend.** This is a strange job-control feature of BSD systems, including OS X. Disabling it frees up Control Y for other purposes; in particular, for yank, which now works on OS X.
* **fish_indent is fixed.** In particular, the `funced` and `funcsave` functions work again.
* A SIGTERM now ends the whole execution stack again (resolving #13).
* Bumped the __fish_config_interactive version number so the default fish_color_autosuggestion kicks in.
* fish_config better handles combined term256 and classic colors like "555 yellow".

New Features
------------

* **A history builtin**, and associated interactive function that enables deleting history items. Example usage:
      * Print all history items beginning with echo: `history --prefix echo`
      * Print all history items containing foo: `history --contains foo`
      * Interactively delete some items containing foo: `history --delete --contains foo`

Credit to @siteshwar for implementation. Thanks @siteshwar!

---

# fishfish Beta r1

## Scripting
* No changes! All existing fish scripts, config files, completions, etc. from trunk should continue to work.

## New Features
* **Autosuggestions**. Think URL fields in browsers. When you type a command, fish will suggest the rest of the command after the cursor, in a muted gray when possible. You can accept the suggestion with the right arrow key or Ctrl-F. Suggestions come from command history, completions, and some custom code for cd; there's a lot of potential for improvement here. The suggestions are computed on a background pthread, so they never slow down your typing. The autosuggestion feature is incredible. I miss it dearly every time I use anything else.

* **term256 support** where available, specifically modern xterms and OS X Lion. You can specify colors the old way ('set_color cyan') or by specifying RGB hex values ('set_color FF3333'); fish will pick the closest supported color. Some xterms do not advertise term256 support either in the $TERM or terminfo max_colors field, but nevertheless support it. For that reason, fish will default into using it on any xterm (but it can be disabled with an environment variable).

* **Web-based configuration** page. There is a new function 'fish_config'. This spins up a simple Python web server and opens a browser window to it. From this web page, you can set your shell colors and view your functions, variables, and history; all changes apply immediately to all running shells. Eventually all configuration ought to be supported via this mechanism (but in addition to, not instead of, command line mechanisms).

* **Man page completions**. There is a new function 'fish_update_completions'. This function reads all the man1 files from your manpath, removes the roff formatting, parses them to find the commands and options, and outputs fish completions into ~/.config/fish/completions. It won't overwrite existing completion files (except ones that it generated itself).

## Programmatic Changes
* fish is now entirely in C++. I have no particular love for C++, but it provides a ready memory-model to replace halloc. We've made an effort to keep it to a sane and portable subset (no C++11, no boost, no going crazy with templates or smart pointers), but we do use the STL and a little tr1.
* halloc is entirely gone, replaced by normal C++ ownership semantics. If you don't know what halloc is, well, now you have two reasons to be happy.
* All the crufty C data structures are entirely gone. array_list_t, priority_queue_t, hash_table_t, string_buffer_t have been removed and replaced by STL equivalents like std::vector, std::map, and std::wstring. A lot of the string handling now uses std::wstring instead of wchar_t *
* fish now spawns pthreads for tasks like syntax highlighting that require blocking I/O.
* History has been completely rewritten. History files now use an extensible YAML-style syntax. History "merging" (multiple shells writing to the same history file) now works better. There is now a maximum history length of about 250k items (256 * 1024).
* The parser has been "instanced," so you can now create more than one.
* Total #LoC has shrunk slightly even with the new features.

## Performance
* fish now runs syntax highlighting in a background thread, so typing commands is always responsive even on slow filesystems.
* echo, test, and pwd are now builtins, which eliminates many forks.
* The files in share/functions and share/completions now get 'internalized' into C strings that get compiled in with fish. This substantially reduces the number of files touched at startup. A consequence is that you cannot change these functions without recompiling, but often other functions depend on these "standard" functions, so changing them is perhaps not a good idea anyways.

Here are some system call counts for launching and then exiting fish with the default configuration, on OS X. The first column is fish trunk, the next column is with our changes, and the last column is bash for comparison. This data was collected via dtrace.

<table>
<tr> <th> <th> before <th> after <th> bash
<tr> <th> open <td> 9 <td> 4 <td> 5
<tr> <th> fork <td> 28 <td> 14 <td> 0
<tr> <th> stat <td> 131 <td> 85 <td> 11
<tr> <th> lstat <td> 670 <td> 0 <td> 0
<tr> <th> read <td> 332 <td> 80 <td> 4
<tr> <th> write <td> 172 <td> 149 <td> 0
</table>

The large number of forks relative to bash are due to fish's insanely expensive default prompt, which is unchanged in my version. If we switch to a prompt comparable to bash's (lame) default, the forks drop to 16 with trunk, 4 after our changes.

The large reduction in lstat() numbers is due to fish no longer needing to call ttyname() on OS X.

We've got some work to do to be as lean as bash, but we're on the right track.<|MERGE_RESOLUTION|>--- conflicted
+++ resolved
@@ -1,4 +1,3 @@
-<<<<<<< HEAD
 # fish next-minor
 
 ## Notable improvements and fixes
@@ -50,7 +49,9 @@
 - Allow finishing builds on OS X <10.13.6 (previously builds would fail at the `codesign` step)
 - The pkg-config file now uses pkg-config variables
 - The default values for the extra_completionsdir, extra_functionsdir and extra_confdir options now use the installation prefix instead of hardcoding `/usr/local`
-=======
+
+---
+
 # fish 3.1.1 (released April 27, 2020)
 
 This release of fish fixes a number of major issues discovered in fish 3.1.0.
@@ -91,7 +92,6 @@
 ## Errata for fish 3.1
 
 A new builtin, `time`, was introduced in the fish 3.1 releases. This builtin is a reserved word (like `test`, `function`, and others) because of the way it is implemented, and functions can no longer be named `time`. This was not clear in the fish 3.1b1 changelog.
->>>>>>> b2fa5de5
 
 ---
 
